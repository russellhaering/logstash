require "logstash/outputs/base"
require "logstash/namespace"

# send events to a redis databse using RPUSH
#
# For more information about redis, see <http://redis.io/>
class LogStash::Outputs::Redis < LogStash::Outputs::Base

  config_name "redis"
  
  # Name is used for logging in case there are multiple instances.
  config :name, :validate => :string, :default => 'default'

<<<<<<< HEAD
  # The hostname of your redis server.  Hostname is 127.0.0.1 by default.
  config :host, :validate => :string

  # The port to connect on.  Port is 6379 by default.
  config :port, :validate => :number

  # The redis database number.  Db is 0 by default.
  config :db, :validate => :number

  # Redis initial connection timeout in seconds.  Timeout is 5 seconds by
  # default.
  config :timeout, :validate => :number
=======
  # The hostname of your redis server.
  config :host, :validate => :string, :default => "127.0.0.1"

  # The port to connect on.
  config :port, :validate => :number, :default => 6379

  # The redis database number.
  config :db, :validate => :number, :default => 0

  # Redis initial connection timeout in seconds.
  config :timeout, :validate => :number, :default => 5
>>>>>>> ea29f9eb

  # Password to authenticate with.  There is no authentication by default.
  config :password, :validate => :password

  # The name of a redis list (we'll use RPUSH on this). Dynamic names are
  # valid here, for example "logstash-%{@type}".  You must specify a list
  # or channel or both.
  config :list, :validate => :string

  # The name of a redis channel (we'll use PUBLISH on this). Dynamic names are
  # valid here, for example "logstash-%{@type}".  You must specify a list
  # or channel or both.
  config :channel, :validate => :string

  # Maximum number of retries on a read before we give up.
  config :retries, :validate => :number, :default => 5

  def register
    require 'redis'
    @redis = nil

    unless @list or @channel
      raise "Must specify redis list or channel"
    end # unless @list or @channel
  end # def register

  def connect
    Redis.new(
      :host => @host,
      :port => @port,
      :timeout => @timeout,
      :db => @db,
      :password => @password
    )
  end # def connect

  def receive(event, tries=@retries)
    if tries <= 0
      @logger.error "Fatal error, failed to log #{event.to_s} to redis #{@name}"
      raise "Failed to log to redis #{@name}"
    end

    begin
      @redis ||= connect
      tx = @list and @channel
      @redis.multi if tx
      @redis.rpush event.sprintf(@list), event.to_json if @list
      @redis.publish event.sprintf(@channel), event.to_json if @channel
      @redis.exec if tx
    rescue
      # TODO(sissel): Be specific in the exceptions we rescue.
      # Drop the redis connection to be picked up later during a retry.
      @redis = nil
      @logger.warn "Failed to log #{event.to_s} to redis #{@name}. "+
                   "Will retry #{tries} times."
      @logger.warn $!
      Thread.new do
        sleep 1
        receive event, tries - 1
      end
    end
  end # def receive
end<|MERGE_RESOLUTION|>--- conflicted
+++ resolved
@@ -11,20 +11,6 @@
   # Name is used for logging in case there are multiple instances.
   config :name, :validate => :string, :default => 'default'
 
-<<<<<<< HEAD
-  # The hostname of your redis server.  Hostname is 127.0.0.1 by default.
-  config :host, :validate => :string
-
-  # The port to connect on.  Port is 6379 by default.
-  config :port, :validate => :number
-
-  # The redis database number.  Db is 0 by default.
-  config :db, :validate => :number
-
-  # Redis initial connection timeout in seconds.  Timeout is 5 seconds by
-  # default.
-  config :timeout, :validate => :number
-=======
   # The hostname of your redis server.
   config :host, :validate => :string, :default => "127.0.0.1"
 
@@ -36,7 +22,6 @@
 
   # Redis initial connection timeout in seconds.
   config :timeout, :validate => :number, :default => 5
->>>>>>> ea29f9eb
 
   # Password to authenticate with.  There is no authentication by default.
   config :password, :validate => :password
